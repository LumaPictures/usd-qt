--- conflicted
+++ resolved
@@ -630,21 +630,20 @@
         context.outliner.ShowEditTargetDialog()
 
 
-<<<<<<< HEAD
+class ShowOpinionEditor(MenuAction):
+    defaultText = 'Show Opinion Editor'
+
+    def Do(self):
+        context = self.GetCurrentContext()
+        context.outliner.ShowOpinionEditor(context.selectedPrims)
+
+
 class ShowVariantEditor(MenuAction):
     defaultText = 'Show Variant Editor'
 
     def Do(self):
         context = self.GetCurrentContext()
         context.outliner.ShowVariantEditor()
-=======
-class ShowOpinionEditor(MenuAction):
-    defaultText = 'Show Opinion Editor'
-
-    def Do(self):
-        context = self.GetCurrentContext()
-        context.outliner.ShowOpinionEditor(context.selectedPrims)
->>>>>>> a932ee6f
 
 
 class OutlinerTreeView(ContextMenuMixin, QtWidgets.QTreeView):
@@ -821,11 +820,7 @@
         return [MenuBuilder('&File', [SaveEditLayer(saveState)]),
                 MenuBuilder('&Tools', [ShowEditTargetLayerText,
                                        ShowEditTargetDialog,
-<<<<<<< HEAD
                                        ShowVariantEditor])]
-=======
-                                       ShowOpinionEditor])]
->>>>>>> a932ee6f
 
 class UsdOutliner(QtWidgets.QWidget):
     """UsdStage editing application which displays the hierarchy of a stage."""
@@ -1005,7 +1000,21 @@
         self.editTargetDialog.raise_()
         self.editTargetDialog.activateWindow()
 
-<<<<<<< HEAD
+    def ShowOpinionEditor(self, prims=None):
+        from pxr.UsdQt.opinionModel import OpinionStandardModel
+        from pxr.UsdQtEditors.opinionEditor import OpinionDialog
+
+        # only allow one window
+        if not prims:
+            prims = self.view.SelectedPrims()
+
+        dialog = OpinionDialog(prims=prims, parent=self)
+        self.view.primSelectionChanged.connect(
+            dialog.controller.ResetPrims)
+        dialog.show()
+        dialog.raise_()
+        dialog.activateWindow()
+
     def ShowVariantEditor(self):
         # only allow one window
         if not self.variantEditorDialog:
@@ -1021,22 +1030,6 @@
         self.variantEditorDialog.show()
         self.variantEditorDialog.raise_()
         self.variantEditorDialog.activateWindow()
-=======
-    def ShowOpinionEditor(self, prims=None):
-        from pxr.UsdQt.opinionModel import OpinionStandardModel
-        from pxr.UsdQtEditors.opinionEditor import OpinionDialog
-
-        # only allow one window
-        if not prims:
-            prims = self.view.SelectedPrims()
-
-        dialog = OpinionDialog(prims=prims, parent=self)
-        self.view.primSelectionChanged.connect(
-            dialog.controller.ResetPrims)
-        dialog.show()
-        dialog.raise_()
-        dialog.activateWindow()
->>>>>>> a932ee6f
 
 
 class UsdOutlinerDialog(QtWidgets.QDialog):
